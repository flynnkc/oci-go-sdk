--- conflicted
+++ resolved
@@ -264,8 +264,6 @@
 	return response, err
 }
 
-<<<<<<< HEAD
-=======
 // CreateClusterNetwork Create a cluster network.
 func (client ComputeManagementClient) CreateClusterNetwork(ctx context.Context, request CreateClusterNetworkRequest) (response CreateClusterNetworkResponse, err error) {
 	var ociResponse common.OCIResponse
@@ -313,7 +311,6 @@
 	return response, err
 }
 
->>>>>>> 5190e9da
 // CreateInstanceConfiguration Creates an instance configuration. An instance configuration is a template that defines the
 // settings to use when creating Compute instances.
 func (client ComputeManagementClient) CreateInstanceConfiguration(ctx context.Context, request CreateInstanceConfigurationRequest) (response CreateInstanceConfigurationResponse, err error) {
@@ -718,8 +715,6 @@
 	return response, err
 }
 
-<<<<<<< HEAD
-=======
 // ListClusterNetworkInstances List the instances in the specified cluster network.
 func (client ComputeManagementClient) ListClusterNetworkInstances(ctx context.Context, request ListClusterNetworkInstancesRequest) (response ListClusterNetworkInstancesResponse, err error) {
 	var ociResponse common.OCIResponse
@@ -804,7 +799,6 @@
 	return response, err
 }
 
->>>>>>> 5190e9da
 // ListInstanceConfigurations Lists the instance configurations in the specified compartment.
 func (client ComputeManagementClient) ListInstanceConfigurations(ctx context.Context, request ListInstanceConfigurationsRequest) (response ListInstanceConfigurationsResponse, err error) {
 	var ociResponse common.OCIResponse
@@ -1207,8 +1201,6 @@
 	return response, err
 }
 
-<<<<<<< HEAD
-=======
 // UpdateClusterNetwork Update the specified cluster network.
 // The OCID of the cluster network remains the same.
 func (client ComputeManagementClient) UpdateClusterNetwork(ctx context.Context, request UpdateClusterNetworkRequest) (response UpdateClusterNetworkResponse, err error) {
@@ -1257,7 +1249,6 @@
 	return response, err
 }
 
->>>>>>> 5190e9da
 // UpdateInstanceConfiguration Updates the free-form tags, defined tags, and display name of an instance configuration.
 func (client ComputeManagementClient) UpdateInstanceConfiguration(ctx context.Context, request UpdateInstanceConfigurationRequest) (response UpdateInstanceConfigurationResponse, err error) {
 	var ociResponse common.OCIResponse
