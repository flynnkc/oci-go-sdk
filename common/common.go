// Copyright (c) 2016, 2018, Oracle and/or its affiliates. All rights reserved.

package common

import (
	"fmt"
	"regexp"
	"strings"
)

//Region type for regions
type Region string

const (
	//RegionSEA region SEA
	RegionSEA Region = "sea"
	//RegionCAToronto1 region for toronto
	RegionCAToronto1 Region = "ca-toronto-1"
	//RegionPHX region PHX
	RegionPHX Region = "us-phoenix-1"
	//RegionIAD region IAD
	RegionIAD Region = "us-ashburn-1"
	//RegionFRA region FRA
	RegionFRA Region = "eu-frankfurt-1"
	//RegionLHR region LHR
	RegionLHR Region = "uk-london-1"
	//RegionAPTokyo1 region for tokyo
	RegionAPTokyo1 Region = "ap-tokyo-1"
	//RegionAPSeoul1 region for seoul
	RegionAPSeoul1 Region = "ap-seoul-1"
	//RegionAPMumbai1 region for mumbai
	RegionAPMumbai1 Region = "ap-mumbai-1"
	//RegionEUZurich1 region for Zurich
	RegionEUZurich1 Region = "eu-zurich-1"
	//RegionSASaopaulo1 region for Sao Paulo
	RegionSASaopaulo1 Region = "sa-saopaulo-1"
<<<<<<< HEAD
=======
	//RegionAPSydney1 region for Sydney
	RegionAPSydney1 Region = "ap-sydney-1"
>>>>>>> 5190e9da

	//RegionUSLangley1 region for langley
	RegionUSLangley1 Region = "us-langley-1"
	//RegionUSLuke1 region for luke
	RegionUSLuke1 Region = "us-luke-1"

	//RegionUSGovAshburn1 region for langley
	RegionUSGovAshburn1 Region = "us-gov-ashburn-1"
	//RegionUSGovChicago1 region for luke
	RegionUSGovChicago1 Region = "us-gov-chicago-1"
	//RegionUSGovPhoenix1 region for luke
	RegionUSGovPhoenix1 Region = "us-gov-phoenix-1"
)

var realm = map[string]string{
	"oc1": "oraclecloud.com",
	"oc2": "oraclegovcloud.com",
	"oc3": "oraclegovcloud.com",
}

var regionRealm = map[Region]string{
	RegionPHX:         "oc1",
	RegionIAD:         "oc1",
	RegionFRA:         "oc1",
	RegionLHR:         "oc1",
	RegionCAToronto1:  "oc1",
	RegionAPTokyo1:    "oc1",
	RegionAPSeoul1:    "oc1",
<<<<<<< HEAD
=======
	RegionAPSydney1:   "oc1",
>>>>>>> 5190e9da
	RegionAPMumbai1:   "oc1",
	RegionEUZurich1:   "oc1",
	RegionSASaopaulo1: "oc1",

	RegionUSLangley1:    "oc2",
	RegionUSLuke1:       "oc2",
	RegionUSGovAshburn1: "oc3",
	RegionUSGovChicago1: "oc3",
	RegionUSGovPhoenix1: "oc3",
}

// Endpoint returns a endpoint for a service
func (region Region) Endpoint(service string) string {
	return fmt.Sprintf("%s.%s.%s", service, region, region.secondLevelDomain())
}

// EndpointForTemplate returns a endpoint for a service based on template
func (region Region) EndpointForTemplate(service string, serviceEndpointTemplate string) string {
	if serviceEndpointTemplate == "" {
		return region.Endpoint(service)
	}

	// replace service prefix
	endpoint := strings.Replace(serviceEndpointTemplate, "{serviceEndpointPrefix}", service, 1)

	// replace region
	endpoint = strings.Replace(endpoint, "{region}", string(region), 1)

	// replace second level domain
	endpoint = strings.Replace(endpoint, "{secondLevelDomain}", region.secondLevelDomain(), 1)

	return endpoint
}

func (region Region) secondLevelDomain() string {
	if realmID, ok := regionRealm[region]; ok {
		if secondLevelDomain, ok := realm[realmID]; ok {
			return secondLevelDomain
		}
	}

	Debugf("cannot find realm for region : %s, return default realm value.", region)
	return realm["oc1"]
}

//StringToRegion convert a string to Region type
func StringToRegion(stringRegion string) (r Region) {
	switch strings.ToLower(stringRegion) {
	case "sea":
		r = RegionSEA
	case "ca-toronto-1":
		r = RegionCAToronto1
	case "phx", "us-phoenix-1":
		r = RegionPHX
	case "iad", "us-ashburn-1":
		r = RegionIAD
	case "fra", "eu-frankfurt-1":
		r = RegionFRA
	case "lhr", "uk-london-1":
		r = RegionLHR
	case "ap-tokyo-1":
		r = RegionAPTokyo1
	case "ap-seoul-1":
		r = RegionAPSeoul1
	case "ap-mumbai-1":
		r = RegionAPMumbai1
	case "eu-zurich-1":
		r = RegionEUZurich1
	case "sa-saopaulo-1":
		r = RegionSASaopaulo1
	case "us-langley-1":
		r = RegionUSLangley1
	case "us-luke-1":
		r = RegionUSLuke1
	case "us-gov-ashburn-1":
		r = RegionUSGovAshburn1
	case "us-gov-chicago-1":
		r = RegionUSGovChicago1
	case "us-gov-phoenix-1":
		r = RegionUSGovPhoenix1
	default:
		r = Region(stringRegion)
		Debugf("region named: %s, is not recognized", stringRegion)
	}
	return
}

// canStringBeRegion test if the string can be a region, if it can, returns the string as is, otherwise it
// returns an error
var blankRegex = regexp.MustCompile("\\s")

func canStringBeRegion(stringRegion string) (region string, err error) {
	if blankRegex.MatchString(stringRegion) || stringRegion == "" {
		return "", fmt.Errorf("region can not be empty or have spaces")
	}
	return stringRegion, nil
}<|MERGE_RESOLUTION|>--- conflicted
+++ resolved
@@ -34,12 +34,8 @@
 	RegionEUZurich1 Region = "eu-zurich-1"
 	//RegionSASaopaulo1 region for Sao Paulo
 	RegionSASaopaulo1 Region = "sa-saopaulo-1"
-<<<<<<< HEAD
-=======
 	//RegionAPSydney1 region for Sydney
 	RegionAPSydney1 Region = "ap-sydney-1"
->>>>>>> 5190e9da
-
 	//RegionUSLangley1 region for langley
 	RegionUSLangley1 Region = "us-langley-1"
 	//RegionUSLuke1 region for luke
@@ -67,10 +63,7 @@
 	RegionCAToronto1:  "oc1",
 	RegionAPTokyo1:    "oc1",
 	RegionAPSeoul1:    "oc1",
-<<<<<<< HEAD
-=======
 	RegionAPSydney1:   "oc1",
->>>>>>> 5190e9da
 	RegionAPMumbai1:   "oc1",
 	RegionEUZurich1:   "oc1",
 	RegionSASaopaulo1: "oc1",
