package integtest

import (
	"bitbucket.aka.lgl.grungy.us/golang-sdk2/common"
	"bitbucket.aka.lgl.grungy.us/golang-sdk2/identity"
	"context"
	"fmt"
	"github.com/stretchr/testify/assert"
	"os"
	"os/exec"
	"reflect"
	"strings"
	"testing"
	"time"
	"bitbucket.aka.lgl.grungy.us/golang-sdk2/identity"
	"context"
)

const (
	GoSDK2_Test_Prefix   = "GOSDK2_Test_"
	ENV_TENANCY_OCID     = "tenancy_ocid"
	ENV_USER_OCID        = "user_ocid"
	ENV_COMPARTMENT_OCID = "compartment_ocid"
	ENV_GROUP_OCID       = "group_ocid"
	ENV_REGION           = "region"

	DEF_ROOT_COMPARTMENT_ID = "ocidv1:tenancy:oc1:phx:1460406592660:aaaaaaaab4faofrfkxecohhjuivjq262pu"
	DEF_USER_ID             = "ocid1.user.oc1..aaaaaaaav6gsclr6pd4yjqengmriylyck55lvon5ujjnhkok5gyxii34lvra"
	DEF_COMPARTMENT_ID      = "ocid1.compartment.oc1..aaaaaaaa5dvrjzvfn3rub24nczhih3zb3a673b6tmbvpng3j5apobtxshlma"
	DEF_GROUP_ID            = "ocid1.group.oc1..aaaaaaaayvxomawkk23wkp32cgdufufgqvx62qanmbn6vs3lv65xuc42r5sq"
	DEF_REGION              = common.REGION_PHX
)

func getEnvSetting(s string, defaultValue string) string {
	val := os.Getenv("TF_VAR_" + s)
	if val != "" {
		return val
	}
	val = os.Getenv("OCI_" + s)
	if val != "" {
		return val
	}
	val = os.Getenv(s)
	if val != "" {
		return val
	}
	return defaultValue
}

// For now we will just use the default value if the env var is not set
// Eventually, certain values (TenancyID, UserID, etc.) may be required
//func getRequiredEnvSetting(s string) string {
//	val := getEnvSetting(s, "")
//  if val == "" {
//		panic(fmt.Sprintf("Required env setting %s is missing", s))
//	}
//	return v
//}

func getTenancyID() string {
	return getEnvSetting(ENV_TENANCY_OCID, DEF_ROOT_COMPARTMENT_ID)
}

func getUserID() string {
	return getEnvSetting(ENV_USER_OCID, DEF_USER_ID)
}

func getCompartmentID() string {
	return getEnvSetting(ENV_COMPARTMENT_OCID, DEF_COMPARTMENT_ID)
}

func getGroupID() string {
	return getEnvSetting(ENV_GROUP_OCID, DEF_GROUP_ID)
}

func getRegion() common.Region {
	region := getEnvSetting(ENV_REGION, "")

	if region != "" {

		r, err := common.StringToRegion(region)
		if err != nil {
			panic(err)
		}
		return r
	}

	return DEF_REGION
}

//Panics on error
func panicIfError(t *testing.T, err error) {
	if err != nil {
		t.Fail()
		panic(err)
	}
}

//Fails the test on error
func failIfError(t *testing.T, e error) {
	if e != nil {
		t.Error(e)
		t.FailNow()
	}
}

// Retries a function until the predicate is true or it reaches a timeout.
// The operation is retried at the give frequency
func retryUntilTrueOrError(operation func() (interface{}, error), predicate func(interface{}) (bool, error), frequency, timeout <-chan time.Time) error {
	for {
		select {
		case <-timeout:
			return fmt.Errorf("timeout reached")
		case <-frequency:
			result, err := operation()
			if err != nil {
				return err
			}

			isTrue, err := predicate(result)
			if err != nil {
				return err
			}

			if isTrue {
				return nil
			}
		}
	}
}

//Finds lifecycle value inside the struct based on reflection
func findLifecycleFieldValue(request interface{}) (string, error) {
	val := reflect.ValueOf(request)
	if val.Kind() == reflect.Ptr {
		if val.IsNil() {
			return "", fmt.Errorf("can not unmarshal to response a pointer to nil structure")
		}
		val = val.Elem()
	}

	var err error
	typ := val.Type()
	for i := 0; i < typ.NumField(); i++ {
		if err != nil {
			return "", err
		}

		sf := typ.Field(i)

		//unexported
		if sf.PkgPath != "" {
			continue
		}

		sv := val.Field(i)

		if sv.Kind() == reflect.Struct {
			lif, err := findLifecycleFieldValue(sv.Interface())
			if err == nil {
				return lif, nil
			}
		}
		if !strings.Contains(strings.ToLower(sf.Name), "lifecycle") {
			continue
		}
		return sv.String(), nil
	}
	return "", fmt.Errorf("request does not have a lifecycle field")
}

//Returns a function that checks for that a struct has the given lifecycle
func checkLifecycleState(lifecycleState string) func(interface{}) (bool, error) {
	return func(request interface{}) (bool, error) {
		fieldLifecycle, err := findLifecycleFieldValue(request)
		if err != nil {
			return false, err
		}
		isEqual := fieldLifecycle == lifecycleState
		return isEqual, nil
	}
}

func getUuid() string {
	output, err := exec.Command("uuidgen").Output()
	if err != nil {
		panic(err)
	}
	return fmt.Sprintf("%s", output)
}

func getUniqueName(base string) string {
	return fmt.Sprintf("%s%s%s", GoSDK2_Test_Prefix, base, getUuid())
}

func verifyResponseIsValid(t *testing.T, response interface{}, err error) {
	assert.NotEmpty(t, response, fmt.Sprint(response))
	assert.NoError(t, err)
}

<<<<<<< HEAD
func createTestUser (client identity.IdentityClient) (identity.User,  error) {
	req := identity.CreateUserRequest{}
	req.CompartmentID = common.String(getCompartmentID())
	req.Name = common.String(getUniqueName("AUTG_User_"))
	req.Description = common.String("GoSDK Test User")
	rsp, err := client.CreateUser(context.Background(), req)
	return rsp.User, err
}

func deleteTestUser(client identity.IdentityClient, userID *string) (error) {
	req := identity.DeleteUserRequest{UserID: userID}
	err := client.DeleteUser(context.Background(), req)
	return err
=======
func validAD() string {
	c := identity.NewIdentityClientForRegion(DEF_REGION)
	req := identity.ListAvailabilityDomainsRequest{}
	req.CompartmentID = common.String(getCompartmentID())
	response, _ := c.ListAvailabilityDomains(context.Background(), req)
	return *response.Items[0].Name
>>>>>>> 21a385a2
}<|MERGE_RESOLUTION|>--- conflicted
+++ resolved
@@ -12,8 +12,6 @@
 	"strings"
 	"testing"
 	"time"
-	"bitbucket.aka.lgl.grungy.us/golang-sdk2/identity"
-	"context"
 )
 
 const (
@@ -198,8 +196,7 @@
 	assert.NoError(t, err)
 }
 
-<<<<<<< HEAD
-func createTestUser (client identity.IdentityClient) (identity.User,  error) {
+func createTestUser(client identity.IdentityClient) (identity.User, error) {
 	req := identity.CreateUserRequest{}
 	req.CompartmentID = common.String(getCompartmentID())
 	req.Name = common.String(getUniqueName("AUTG_User_"))
@@ -208,16 +205,16 @@
 	return rsp.User, err
 }
 
-func deleteTestUser(client identity.IdentityClient, userID *string) (error) {
+func deleteTestUser(client identity.IdentityClient, userID *string) error {
 	req := identity.DeleteUserRequest{UserID: userID}
 	err := client.DeleteUser(context.Background(), req)
 	return err
-=======
+}
+
 func validAD() string {
 	c := identity.NewIdentityClientForRegion(DEF_REGION)
 	req := identity.ListAvailabilityDomainsRequest{}
 	req.CompartmentID = common.String(getCompartmentID())
 	response, _ := c.ListAvailabilityDomains(context.Background(), req)
 	return *response.Items[0].Name
->>>>>>> 21a385a2
 }